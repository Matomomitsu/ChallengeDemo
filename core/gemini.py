--- conflicted
+++ resolved
@@ -85,13 +85,10 @@
     """Create all function declarations for both solar and battery tools"""
     functions = []
 
-<<<<<<< HEAD
-=======
     # Removed CSV-based solar functions
-    
+
     # Removed placeholder battery controls in favor of GoodWe-backed functions
 
->>>>>>> db072091
     # Remove destination from battery flow
     list_plants = types.FunctionDeclaration(
         name="list_plants",

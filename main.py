from fastapi import FastAPI
from dotenv import load_dotenv
import uvicorn
import os
from api import endpoints
<<<<<<< HEAD
from core.alexa import router as alexa_router
=======
from core import goodweApi

>>>>>>> 8e6a1f2f

# Load environment variables
load_dotenv()

# Check if API key is loaded
api_key = os.getenv("GEMINI_API_KEY")

if api_key:
    print("✅ API key loaded successfully!")
else:
    print("❌ API key not found!")
    print("Make sure you have a .env file with GEMINI_API_KEY=your_key")

goodwe_account = os.getenv("GOODWE_ACCOUNT")
goodwe_password = os.getenv("GOODWE_PASSWORD")

if goodwe_account:
    print("✅ GOODWE_ACCOUNT loaded successfully!")
else:
    print("❌ GOODWE_ACCOUNT not found!")
    print("Make sure you have a .env file with GOODWE_ACCOUNT=your_account")

if goodwe_password:
    print("✅ GOODWE_PASSWORD loaded successfully!")
else:
    print("❌ GOODWE_PASSWORD not found!")
    print("Make sure you have a .env file with GOODWE_PASSWORD=your_password")

app = FastAPI(
    title="BotSolar API",
    description="Comprehensive API for solar generation queries and battery management",
    version="2.0.0"
)

app.include_router(endpoints.router)
app.include_router(alexa_router, prefix="/alexa")

if __name__ == "__main__":
    print("🚀 Starting FastAPI server...")
    uvicorn.run(app, host="0.0.0.0", port=8001)<|MERGE_RESOLUTION|>--- conflicted
+++ resolved
@@ -3,12 +3,8 @@
 import uvicorn
 import os
 from api import endpoints
-<<<<<<< HEAD
 from core.alexa import router as alexa_router
-=======
 from core import goodweApi
-
->>>>>>> 8e6a1f2f
 
 # Load environment variables
 load_dotenv()
